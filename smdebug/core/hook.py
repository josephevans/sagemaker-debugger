# Standard Library
import atexit
import os
import re as _re
import time
from abc import ABCMeta, abstractmethod
from collections import defaultdict
from typing import Dict, List, Optional, Set, Union

# Third Party
import numpy as np

# First Party
from smdebug.core.access_layer import training_has_ended
from smdebug.core.collection import (
    NON_HISTOGRAM_COLLECTIONS,
    NON_REDUCTION_COLLECTIONS,
    SCALAR_COLLECTIONS,
    SM_METRIC_COLLECTIONS,
    Collection,
    CollectionKeys,
)
from smdebug.core.collection_manager import CollectionManager
from smdebug.core.config_constants import (
    DEFAULT_SAVED_COLLECTIONS,
    DEFAULT_WORKER_NAME,
    LATEST_GLOBAL_STEP_SAVED,
    LATEST_GLOBAL_STEP_SEEN,
    LATEST_MODE_STEP,
    TRAINING_RUN,
)
from smdebug.core.hook_utils import get_tensorboard_dir, verify_and_get_out_dir
from smdebug.core.json_config import create_hook_from_json_config
from smdebug.core.logger import get_logger
from smdebug.core.modes import ALLOWED_MODE_NAMES, ALLOWED_MODES, ModeKeys
from smdebug.core.reduction_config import ReductionConfig
from smdebug.core.reductions import get_reduction_tensor_name
from smdebug.core.sagemaker_utils import is_sagemaker_job
from smdebug.core.save_config import SaveConfig, SaveConfigMode
from smdebug.core.state_store import StateStore
from smdebug.core.utils import (
    flatten,
    get_tb_worker,
    is_first_process,
    match_inc,
    remove_claim_file,
    size_and_shape,
    validate_custom_tensor_value,
)
from smdebug.core.writer import FileWriter, ShapeWriter
from smdebug.exceptions import InvalidCollectionConfiguration

try:
    from smexperiments.metrics import SageMakerFileMetricsWriter
except ImportError:
    SageMakerFileMetricsWriter = None


logger = get_logger()


class ScalarCache(object):
    def __init__(
        self, scalar_name, scalar_val, mode, sm_metric, write_tb, write_event, timestamp=None
    ):
        """

        Args:
            scalar_name: Name of the scalar to be stored
            scalar_val: Value of scalar
            mode: Modekey
            sm_metric: True or False indicates whether the scalar will be written to SageMaker
            write_tb: True or False indicates whether scalar will be written to Tensorboard
            write_event: True or False indicates whether scalar will be writen to event file.
            timestamp: Timestamp at which this object is created.
        The 'save_scalar()' method creates objects of this class and caches the scalars that users intends to store.
        These objects will be written to disk in the next available step.
        """
        self.name = scalar_name
        self.value = scalar_val
        self.mode = mode
        self.sm_metric = sm_metric
        self.write_tb = write_tb
        self.write_event = write_event
        self.timestamp = timestamp if timestamp else time.time()


class BaseHook:
    __metaclass__ = ABCMeta

    def __init__(
        self,
        collection_manager: CollectionManager,
        default_include_collections: List[str],
        init_step: int = 0,
        out_dir: Optional[str] = None,
        export_tensorboard: bool = False,
        tensorboard_dir: Optional[str] = None,
        dry_run: bool = False,
        reduction_config: Optional[ReductionConfig] = None,
        save_config: Optional[Union[SaveConfig, Dict[ModeKeys, SaveConfigMode]]] = None,
        include_regex: Optional[List[str]] = None,
        include_collections: Optional[List[str]] = None,
        save_all: bool = False,
        include_workers: str = "one",
    ):
        """
        A class used to represent the hook which gets attached to the
        training process. This takes the form appropriate for the framework
        such as tf.train.SessionRunHook for TF, Callback for keras...

        ...

        Attributes
        ----------
        out_dir : str
            represents a path into which outputs will be written to. The hook raises error if the 'out_dir' already
            exists. The implementation does not support merging the tensors generated in current job with tensors
            from previous job. Hence, ensure that the 'out_dir' does not exist.
        dry_run : bool
            when dry run is set, behavior is only described in the log file.
            tensors are not actually saved.
        save_config: SaveConfig object
            Takes save config object which is applied as default for all included tensors.
            A collection can optionally have its own saveconfig object
            which overrides this for its tensors.

        reduction_config: ReductionConfig object
            if passed, this reduction config object is used
            as default for all tensors included.
            A collection has its own saveconfig object
            which overrides this for its tensors. if this is not passed,
            tensor is saved in full.

        include_regex: list of str
            takes as input the list of string representing regular expressions. Tensors whose names match
            these regular expressions will be saved. These tensors will be available as part of the `default`
            collection.

        include_collections: list of str representing collection names
            takes as input the collections which should be saved.
            if this is empty, it defaults to including all collections from code

        save_all: bool
            a shortcut for saving all tensors in the model.
            they are all saved in the collection `all`
        include_workers: str
            makes the hook save data from all workers
        """
        self.out_dir = verify_and_get_out_dir(out_dir)
        self.tensorboard_dir = get_tensorboard_dir(
            export_tensorboard=export_tensorboard,
            tensorboard_dir=tensorboard_dir,
            out_dir=self.out_dir,
        )

        self.dry_run = dry_run
        self.worker = None
        # when smdebug is used during an unsupported dist training process
        # we write data only from the process that has self.first_process set to True.
        self.first_process = None
        self.save_all_workers = True if include_workers == "all" else False
        self.chief_worker = DEFAULT_WORKER_NAME

        if include_collections is None:
            include_collections = default_include_collections
        else:
            include_collections = flatten(include_collections)
        self.include_collections = list(
            set(include_collections).union(set(default_include_collections))
        )

        self.save_all = save_all
        self.save_config = SaveConfig.parse(save_config)
        if reduction_config is None:
            reduction_config = ReductionConfig(save_raw_tensor=True)
        self.reduction_config = reduction_config
        self.include_regex = include_regex
        self.collection_manager = collection_manager
        self.init_step = init_step

        # The written_tensor_name_for_step dictionary stores
        # the names of each tensor saved for every step.
        # This is to detect name clashes.
        # If a name clash is detected, it is avoided by appending
        # an index to the tensor name.
        self.written_tensor_name_for_step = defaultdict(int)

        self.logger = logger

        if self.tensorboard_dir is None:
            self.logger.info(
                f"tensorboard_dir has not been set for the hook. SMDebug will not be exporting tensorboard summaries."
            )

        if include_regex is not None:
            collection_manager.get(CollectionKeys.DEFAULT).include(include_regex)
            if CollectionKeys.DEFAULT not in self.include_collections:
                self.include_collections.append(CollectionKeys.DEFAULT)

        self.save_all = save_all
        if self.save_all:
            collection_manager.get(CollectionKeys.ALL).include(".*")
            if CollectionKeys.ALL not in self.include_collections:
                self.include_collections.append(CollectionKeys.ALL)

        if (
            CollectionKeys.DEFAULT not in self.include_collections
            and collection_manager.get(CollectionKeys.DEFAULT).include_regex
        ):
            self.logger.warn(
                "The `default` collection was not passed to "
                "include_collections. So it is not being saved"
            )

        self._collections_to_save = set()
        self._collections_to_save_for_step = None
        self.prepared_collections = False
        self.tensor_to_collections = {}

        self.step = init_step
        self.last_saved_step = None
        self.mode = ModeKeys.GLOBAL
        self.mode_steps = {ModeKeys.GLOBAL: init_step}
        self.writer = None
        self.shape_writer = None
        if is_sagemaker_job() and SageMakerFileMetricsWriter is not None:
            self.metrics_writer = SageMakerFileMetricsWriter()
        else:
            self.metrics_writer = None

        # Maps ModeKeys to FileWriter objects
        self.tb_writers = {}

        # Cache scalars that are being saved through save_scalar() calls
        self.scalar_cache = []

        self.logger.info("Saving to {}".format(self.out_dir))
        atexit.register(self._cleanup)

        # Check if there is any last saved state. Initialize the hook based last saved state.
        self.training_run = 0
        self._initialize_to_last_saved_state()
        self.custom_tensors_to_save = dict()

    # This will avoid pickling of BaseHook object
    def __getstate__(self):
        return {}

    def _initialize_to_last_saved_state(self):
        self.state_store = StateStore()
        last_state = self.state_store.get_last_saved_state()
        if last_state is not None:
            self.last_saved_step = last_state[LATEST_GLOBAL_STEP_SAVED]
            self.init_step = last_state[LATEST_GLOBAL_STEP_SEEN]
            self.training_run = 1 + last_state[TRAINING_RUN]
            for (mode, step) in last_state[LATEST_MODE_STEP].items():
                self.mode_steps[ModeKeys[mode]] = step
            self.mode_steps[ModeKeys.GLOBAL] = self.init_step
            self.step = self.init_step
            self.logger.info(
                f"Initialized the hook with the last saved state: last_saved_step={self.last_saved_step} init_step = {self.init_step}, step = {self.step} mode_steps = {str(self.mode_steps)}"
            )

    def __repr__(self):
        return (
            f"<{self.__class__.__module__}.{self.__class__.__name__} object at {hex(id(self))}>:(\n"
            f"    out_dir={self.out_dir},\n"
            f"    tensorboard_dir={self.tensorboard_dir},\n"
            f"    step={self.step},\n"
            f"    mode={self.mode},\n"
            f"    mode_steps={self.mode_steps},\n"
            f"    include_collections={self.include_collections},\n"
            f"    writer={self.writer},\n"
            f"    save_config={str(self.save_config)[:200]} ...>,\n"
            f"    reduction_config={str(self.reduction_config)},\n"
            f"    save_all={self.save_all},\n"
            f"    dry_run={self.dry_run},\n"
            f")"
        )

    @classmethod
    def create_from_json_file(cls, json_file_path=None):
        """Relies on the existence of a JSON file.

        First, check json_config_path. If it's not None,
            If the file exists, use that.
            If the file does not exist, throw an error.
        Otherwise, check the filepath set by a SageMaker environment variable.
            If the file exists, use that.
        Otherwise,
            return None.
        """
        return create_hook_from_json_config(cls, json_config_path=json_file_path)

    @abstractmethod
    def _get_worker_name(self):
        pass

    @abstractmethod
    def _get_num_workers(self):
        pass

    @abstractmethod
    def _is_not_supported(self):
        pass

    #### Save Manager methods ####

    def _should_collection_be_saved(self, coll_name: str) -> bool:
        return coll_name in self.include_collections

    def _assert_prep(self):
        assert self.prepared_collections, "Collections have not been prepared yet"

    def _get_all_collections_to_save(self) -> Set["Collection"]:
        self._assert_prep()
        return self._collections_to_save

    def _is_collection_being_saved_for_step(self, name):
        # if saving all, all collections will be part of colls_for_step
        colls_for_step = self._get_collections_to_save_for_step()
        return self.collection_manager.get(name) in colls_for_step

    def _get_collections_to_save_for_step(self) -> Set["Collection"]:
        if self._collections_to_save_for_step is None:
            self._assert_prep()
            self._collections_to_save_for_step = set()
            for coll in self._get_all_collections_to_save():
                if self.mode in [ModeKeys.EVAL, ModeKeys.PREDICT]:
                    if coll.name in [CollectionKeys.GRADIENTS, CollectionKeys.OPTIMIZER_VARIABLES]:
                        continue
                if coll.save_config.should_save_step(self.mode, self.mode_steps[self.mode]):
                    self._collections_to_save_for_step.add(coll)

            if self._collections_to_save_for_step:
                if self.mode == ModeKeys.GLOBAL:
                    step_str = f"for step {self.step}"
                else:
                    step_str = f"for step {self.mode_steps[self.mode]} of mode {self.mode.name}"
                self.logger.debug(
                    f"Saving the collections "
                    f"{', '.join([x.name for x in self._collections_to_save_for_step])} {step_str}"
                )
        return self._collections_to_save_for_step

<<<<<<< HEAD
    def is_tensor_in_custom_collection(self, tensor_name):
        collections_to_save = self._get_collections_to_save_for_step()
        for c in collections_to_save:
            if match_inc(tensor_name, c.include_regex):
=======
    def _saving_shapes_in_step(self) -> bool:
        for coll in self._get_collections_to_save_for_step():
            if coll.reduction_config.save_shape is True:
>>>>>>> c9eb7698
                return True
        return False

    def _get_collections_with_tensor(self, tensor_name) -> Set["Collection"]:
        self._assert_prep()
        # for tf this will be prepopulated in check_and_add_tensor
        if tensor_name not in self.tensor_to_collections:
            # for mxnet it is computed and then cached
            matched_colls = set()
            for coll in self._collections_to_save:
                if tensor_name in coll.tensor_names:
                    # if being matched as reduction,
                    # it must be in reduction_tensor_name, not with regex
                    matched_colls.add(coll)
                elif match_inc(tensor_name, coll.include_regex):
                    coll.add_tensor_name(tensor_name)
                    matched_colls.add(coll)
            self.tensor_to_collections[tensor_name] = matched_colls
        return self.tensor_to_collections[tensor_name]

    @abstractmethod
    def _get_default_collections(self):
        pass

    def has_default_hook_configuration(self):
        # Used in the internal framework forks to determine if the hook
        # is using the default hook configuration
        collections_being_saved = [x.name for x in self._collections_to_save]
        if set(collections_being_saved) == set(DEFAULT_SAVED_COLLECTIONS):
            return True
        return False

    def _prepare_collections(self):
        """Populate collections_to_save and ensure every collection has
        a save_config and reduction_config."""
        for c_name, c in self.collection_manager.get_collections().items():
            if c_name not in self._get_default_collections():
                if bool(c.include_regex) is False and bool(c.tensor_names) is False:
                    raise InvalidCollectionConfiguration(c_name)
            if c in self._collections_to_save:
                continue
            elif self._should_collection_be_saved(CollectionKeys.ALL):
                self._collections_to_save.add(c)
            elif self._should_collection_be_saved(c_name):
                self._collections_to_save.add(c)

        self.logger.info(
            f'Monitoring the collections: {", ".join([x.name for x in self._collections_to_save])}'
        )
        # Populate configs_for_collections and reduction_config
        for c_name, c in self.collection_manager.get_collections().items():

            if c_name in NON_HISTOGRAM_COLLECTIONS:
                c.save_histogram = False

            if c.save_config is None:
                # Set to the default if None
                c.save_config = self.save_config
            elif isinstance(c.save_config, SaveConfig):
                # Otherwise, set missing modes to the defaults
                c.save_config.merge_default_save_config(self.save_config)
            else:
                raise TypeError(f"save_config={c.save_config} must be None or SaveConfig")

            if c_name in NON_REDUCTION_COLLECTIONS:
                c.reduction_config = ReductionConfig(save_raw_tensor=True)
            elif c.reduction_config is None:
                c.reduction_config = self.reduction_config

        self.prepared_collections = True

    #### End of Save Manager methods ####
    @staticmethod
    def _close_given_writer_map(writer_dict):
        # Delete all the dist training writers
        to_delete_writers = []
        for key, writer in writer_dict.items():
            # close calls flush
            writer.close()
            to_delete_writers.append(key)

        for key in to_delete_writers:
            del writer_dict[key]

    def _close_writers(self) -> None:
        if self.dry_run:
            return

        # flush out sm_metric scalars to metrics file
        self._write_scalars()

        if self.writer is not None:
            self.writer.flush()
            self.writer.close()
            self.writer = None

        self._close_given_writer_map(self.tb_writers)

        if self.shape_writer is not None:
            self.shape_writer.close()
            self.shape_writer = None

    def _initialize_writers(self, only_initialize_if_missing=False) -> None:
        # Function is overridden in smdebug/tensorflow/base_hook.py
        if only_initialize_if_missing and self.writer:
            return
        if self.dry_run:
            return
        if self.first_process is False:
            return
        elif self.first_process is None:
            if self._get_num_workers() == 1:
                if is_first_process(self.out_dir):
                    self.first_process = True
                    self.logger.info(f"Hook is writing from the hook with pid: {os.getpid()}\n")
                else:
                    if self.first_process is None:
                        self.logger.warn(
                            f"Unsupported Distributed Training Strategy Detected. \
                            Sagemaker-Debugger will only write from one process. \
                            The process with pid: {os.getpid()} will not be writing any data. \n"
                        )
                    self.first_process = False
                    return

        if self.save_all_workers is False:
            if self.worker != self.chief_worker:
                return

        self.writer = FileWriter(trial_dir=self.out_dir, step=self.step, worker=self.worker)

        if self._saving_shapes_in_step():
            self.shape_writer = ShapeWriter(
                trial_dir=self.out_dir,
                step=self.step,
                worker=self.worker,
                index_writer=self.writer.index_writer,
            )

    def _get_single_process_writers(self, shape_writers=False) -> List[FileWriter]:
        if shape_writers is False:
            return [self.writer] if self.writer else []
        else:
            return [self.shape_writer] if self.shape_writer else []

    def _get_writers(self, tensor_name, tensor_ref=None, shape_writers=False) -> List[FileWriter]:
        """
        :param tensor_name:
        :param tensor_ref: used by TF
        :return: List[FileWriter]
        """
        if self.save_all_workers is False and self.worker != self.chief_worker:
            return []
        return self._get_single_process_writers(shape_writers)

    def _maybe_get_tb_writer(self) -> Optional[FileWriter]:
        """ Returns a FileWriter object if `hook.tensorboard_dir` has been specified, else None.

        Creates a writer if does not exist.
        """
        if not self.tensorboard_dir:
            return None

        if self.mode in self.tb_writers:
            assert self.tb_writers[self.mode] is not None
            # would be there if set_mode was called
            return self.tb_writers[self.mode]
        else:
            # s = self.step
            # if s < 0: s = 0
            self.tb_writers[self.mode] = FileWriter(
                trial_dir=self.tensorboard_dir,
                step=self.step,
                worker=get_tb_worker(),
                write_checksum=True,
                wtype="tensorboard",
                mode=self.mode,
            )
            return self.tb_writers[self.mode]

    def _close_tb_writer(self):
        if self.dry_run:
            return

        if self.mode in self.tb_writers:
            self.tb_writers[self.mode].close()
            del self.tb_writers[self.mode]

    def close(self):
        self._cleanup()

    def _cleanup(self):
        self._close_writers()

        if self.metrics_writer:
            self.metrics_writer.close()

        training_has_ended(self.out_dir)
        if self.first_process is True:
            remove_claim_file(self.out_dir)

    def _increment_step(self):
        # Update the last_state to the last step number that was saved or seen
        self._write_state()

        self.step += 1
        self.mode_steps[self.mode] += 1
        self.written_tensor_name_for_step.clear()

        # Increment Global step number irrespective of what mode it is
        if self.mode != ModeKeys.GLOBAL:
            self.mode_steps[ModeKeys.GLOBAL] = self.step
        self._collections_to_save_for_step = None

    def should_save_tensor(self, tensor_name: str, collection_name: str) -> bool:
        # Called in the internal AWS codebase to determine
        # if a particular tensor value should be saved
        if self._is_collection_being_saved_for_step(collection_name):
            return True
        return self.is_tensor_in_custom_collection(tensor_name)

    def _write_state(self):
        if self.state_store.is_checkpoint_updated():
            current_state = dict()
            current_state[TRAINING_RUN] = self.training_run
            current_state[LATEST_GLOBAL_STEP_SAVED] = self.last_saved_step
            current_state[LATEST_GLOBAL_STEP_SEEN] = self.step
            mode_step = dict()
            for (mode, step) in self.mode_steps.items():
                mode_step[mode.name] = step
            current_state[LATEST_MODE_STEP] = mode_step
            self.state_store.update_state(current_state)

    def save_tensor(self, tensor_name, tensor_value, collections_to_write=CollectionKeys.DEFAULT):
        if validate_custom_tensor_value(tensor_value, self._make_numpy_array) is False:
            self.logger.warn("The tensor value could not be converted into a numpy value")
            return
        if isinstance(collections_to_write, str):
            collections_to_write = [collections_to_write]
        for collection in collections_to_write:
            self.custom_tensors_to_save[tensor_name] = (tensor_value, collection)

    def _save_custom_tensors_post_step(self):
        for tensor_name in self.custom_tensors_to_save:
            tensor_value, collection_names = self.custom_tensors_to_save[tensor_name]
            c = self.collection_manager.get(collection_names, create=True)
            c.add_tensor_name(tensor_name)
            self._write_raw_tensor(tensor_name, tensor_value, [c])
        self.custom_tensors_to_save.clear()

    def set_mode(self, mode):
        # train
        if mode in ALLOWED_MODES:
            self.mode = mode
        else:
            raise ValueError(
                "Invalid mode {}. Valid modes are {}.".format(mode, ",".join(ALLOWED_MODE_NAMES))
            )

        if mode not in self.mode_steps:
            self.mode_steps[mode] = self.init_step

        self._collections_to_save_for_step = None

    def export_collections(self):
        num_workers = self._get_num_workers()
        if num_workers == 1 and self.first_process is False:
            self.logger.warn(
                f"Unsupported Distributed Training Strategy Detected. \
                Sagemaker-Debugger will only write from one process. \
                The process with pid: {os.getpid()} will not be writing any data. \n"
            )
            return
        if self.save_all_workers is False:
            if self.chief_worker != self.worker:
                return
            num_workers = 1  # Override
        self.collection_manager.set_num_workers(num_workers)
        collection_file_name = f"{self.worker}_collections.json"
        self.collection_manager.export(self.out_dir, collection_file_name)

    def _get_reduction_tensor_name(self, tensor_name, reduction_name, abs):
        return get_reduction_tensor_name(tensor_name, reduction_name, abs, remove_colon_index=True)

    def _write_reduction(self, tensor_name, tensor_value, reduction_name, abs, tensor_ref=None):
        reduction_tensor_name = self._get_reduction_tensor_name(tensor_name, reduction_name, abs)
        try:
            tensor_data = self._get_reduction_of_data(
                reduction_name, tensor_value, tensor_name, abs
            )
            self._write_raw_tensor_simple(reduction_tensor_name, tensor_data, tensor_ref=tensor_ref)
        except ValueError as e:
            self.logger.warning(
                f"Could not compute reduction {reduction_name} of {tensor_name} due to {e}"
            )

    def _write_reductions(self, tensor_name, tensor_value, save_collections, tensor_ref=None):
        reductions_saved = set()
        for s_col in save_collections:
            if s_col.name in SCALAR_COLLECTIONS:
                continue
            reduction_config = s_col.reduction_config
            for reduction_list in (reduction_config.reductions, reduction_config.norms):
                for reduction in reduction_list:
                    if (reduction, False) not in reductions_saved:
                        self._write_reduction(
                            tensor_name, tensor_value, reduction, abs=False, tensor_ref=tensor_ref
                        )
                        reductions_saved.add((reduction, False))
            for reduction_list in (reduction_config.abs_reductions, reduction_config.abs_norms):
                for reduction in reduction_list:
                    if (reduction, True) not in reductions_saved:
                        self._write_reduction(
                            tensor_name, tensor_value, reduction, abs=True, tensor_ref=tensor_ref
                        )
                        reductions_saved.add((reduction, True))

    def _write_scalar_summary(self, tensor_name, tensor_value, save_colls):
        """ Maybe write to TensorBoard. """
        tb_writer = self._maybe_get_tb_writer()
        if tb_writer:
            for s_col in save_colls:
                if s_col.name in SCALAR_COLLECTIONS:
                    np_val = self._make_numpy_array(tensor_value)
                    if self.dry_run:
                        return

                    if np_val.squeeze().ndim == 0:
                        self.logger.debug(
                            f"Saving scalar summary {tensor_name} for global step {self.step}"
                        )
                        tb_writer.write_scalar_summary(tensor_name, np_val, self.step)
                    else:
                        self.logger.debug(
                            f"Value of {tensor_name} is not scalar, "
                            f"so scalar summary could not be created"
                        )
                    break

    def _write_histogram_summary(self, tensor_name, tensor_value, save_collections):
        """ Maybe write to TensorBoard. """
        tb_writer = self._maybe_get_tb_writer()
        if tb_writer:
            for s_col in save_collections:
                if s_col.name in NON_HISTOGRAM_COLLECTIONS:
                    continue
                elif s_col.save_histogram is True:
                    np_value = self._make_numpy_array(tensor_value)
                    if self.dry_run or np_value.dtype == np.bool or np_value.nbytes == 0:
                        return

                    hist_name = f"{s_col.name}/{tensor_name}"
                    self.logger.debug(f"Saving {hist_name} for global step {self.step}")
                    tb_writer.write_histogram_summary(
                        tdata=np_value, tname=hist_name, global_step=self.step
                    )
                    break

    def _write_scalars(self):
        """
        This function writes all the scalar values saved in the scalar_cache to file.
        If sm_metric is set to True for certain scalars, then that scalar is written to
        SageMaker as well. By default, loss values are sm_metric.
        """
        if self._is_not_supported():
            # Do not log scalars if smdebug hook is not supported
            # Like when TFDistributionStrategy.UNSUPPORTED
            self.scalar_cache = []
            return
        for scalar_obj in self.scalar_cache:
            scalar_name = scalar_obj.name
            scalar_val = scalar_obj.value
            scalar_mode = scalar_obj.mode
            sm_metric = scalar_obj.sm_metric
            write_tb = scalar_obj.write_tb
            write_event = scalar_obj.write_event
            timestamp = scalar_obj.timestamp
            if self.metrics_writer and sm_metric:
                self.metrics_writer.log_metric(
                    scalar_name + "_" + scalar_mode.name,
                    scalar_val,
                    timestamp=timestamp,
                    iteration_number=self.mode_steps[scalar_mode],
                )
            if write_tb:
                tb_writer = self._maybe_get_tb_writer()
                if tb_writer:
                    tb_writer.write_scalar_summary(
                        scalar_name, scalar_val, self.step, timestamp=timestamp
                    )
            if write_event:
                self._initialize_writers(only_initialize_if_missing=True)
                self._write_raw_tensor_simple(scalar_name, scalar_val, timestamp=timestamp)

        self.scalar_cache = []

    # Fix step number for saving scalar and tensor
    def save_scalar(self, name, value, sm_metric=False, timestamp: float = None):
        """
        Call save_scalar at any point in the training script to log a scalar value,
        such as a metric or any other value.
        :param name: Name of the scalar. A prefix 'scalar/' will be added to it
        :param value: Scalar value
        :param sm_metric: True/False. If set to True, the scalar value will be written to
        SageMaker
        """
        name = CallbackHook.SCALAR_PREFIX + name
        val = self._make_numpy_array(value)
        if val.size != 1:
            raise TypeError(f"{name} has non scalar value of type: {type(value)}")
        scalar_obj = ScalarCache(
            name, val, self.mode, sm_metric, write_tb=True, write_event=True, timestamp=timestamp
        )
        self.scalar_cache.append(scalar_obj)

    def _write_raw_tensor(self, tensor_name, tensor_value, save_collections, tensor_ref=None):
        for s_col in save_collections:
            reduction_config = s_col.reduction_config
            if reduction_config.save_raw_tensor is True:
                self._write_raw_tensor_simple(tensor_name, tensor_value, tensor_ref=tensor_ref)
                break

    def _write_shape(self, tensor_name, tensor_value, save_collections, tensor_ref=None):
        shape_writers = self._get_writers(tensor_name, tensor_ref=tensor_ref, shape_writers=True)
        for s_col in save_collections:
            reduction_config = s_col.reduction_config
            if self.dry_run is False and reduction_config.save_shape is True:
                numpy_tensor_value = self._make_numpy_array(tensor_value)
                this_size, this_shape = size_and_shape(numpy_tensor_value)
                if tensor_ref is not None and tensor_ref.tf_obj is not None:
                    original_name = tensor_ref.tf_obj.name
                else:
                    original_name = None

                for writer in shape_writers:
                    writer.write_shape(
                        tensor_name,
                        this_shape,
                        self.mode,
                        self.mode_steps[self.mode],
                        original_name=original_name,
                    )
                break

    def _write_raw_tensor_simple(self, tensor_name, tensor_value, tensor_ref=None, timestamp=None):
        # tensor_ref is used by TF
        # todo: if fp16, check perf of saving as fp16 in proto vs as fp32
        numpy_tensor_value = self._make_numpy_array(tensor_value)
        this_size, this_shape = size_and_shape(numpy_tensor_value)
        if self.dry_run is False and this_size > 0:
            writers = self._get_writers(tensor_name, tensor_ref=tensor_ref)
            for writer in writers:
                writer.write_tensor(
                    tdata=numpy_tensor_value,
                    tname=tensor_name,
                    mode=self.mode,
                    mode_step=self.mode_steps[self.mode],
                    timestamp=timestamp,
                )

    def _save_for_tensor(self, tensor_name, tensor_value, check_before_write=True):
        """
        Identifies if this tensor should be saved for this step
        based on the save configs for the collections it belongs to.
        If this tensor is to be saved, calls write_for_tensor.

        This check can be disabled by passing check_before_write=False.
        Disabling this check is cleaner for TF, as for TF this method is never
        called if tensor should not be saved for this step.
        :param tensor_name: str
        The name of tensor. In TensorFlow's case, this is graph name of tensor
        and will be converted to internal name in write_for_tensor.
        :param tensor_value: dtype is tensor class of corresponding framework
            value of the tensor to be saved
        :param check_before_write: bool
            checks whether to save tensor for this step
        :return:
        """
        save_collections = self._get_collections_with_tensor(tensor_name)
        save_collections_for_tensor = save_collections.intersection(
            self._get_collections_to_save_for_step()
        )
        if check_before_write and bool(save_collections_for_tensor) is False:
            return
        elif not check_before_write:
            # if not checking before write, means we want to write
            # regardless of whether the collection should be written for step
            save_collections_for_tensor = save_collections

        self._write_for_tensor(tensor_name, tensor_value, save_collections_for_tensor)
        for s_col in save_collections_for_tensor:
            if s_col.name in SM_METRIC_COLLECTIONS:
                np_val = self._make_numpy_array(tensor_value)
                # Always log loss to SageMaker
                tensor_val = np.mean(np_val)
                scalar_obj = ScalarCache(
                    tensor_name,
                    tensor_val,
                    self.mode,
                    sm_metric=True,
                    write_tb=False,
                    write_event=False,
                )
                self.scalar_cache.append(scalar_obj)

    def _log_save(self, tensor_name, save_collections):
        coll_str = ", ".join([x.name for x in save_collections])
        many_colls = len(save_collections) > 1
        if self.mode != ModeKeys.GLOBAL:
            step_str = f"for step {self.mode_steps[self.mode]} of mode {self.mode.name}"
        else:
            step_str = f"for step: {self.step}"
        base_str = f"Saving {tensor_name} from {'collections' if many_colls else 'collection'}"
        self.logger.debug(f"{base_str} {coll_str} {step_str}")

    def _write_for_tensor(self, tensor_name, tensor_value, save_collections, tensor_ref=None):
        """
        Write all data that we might want to for this tensor
        :param tensor_name: name of tensor
        :param tensor_value: value (could be in framework tensor dtype)
        :param save_collections: list of collections which are being saved for this step
        """
        self._log_save(tensor_name, save_collections)

        self._write_shape(tensor_name, tensor_value, save_collections, tensor_ref=tensor_ref)

        # write reductions defined for collections this tensor may be part of
        self._write_reductions(tensor_name, tensor_value, save_collections, tensor_ref=tensor_ref)

        # write histogram for this tensor if any collection this tensor
        # is part of has save_histogram as True
        self._write_histogram_summary(tensor_name, tensor_value, save_collections)

        # write raw tensor if save_raw_tensor in reduction config is True
        self._write_raw_tensor(tensor_name, tensor_value, save_collections, tensor_ref=tensor_ref)

        # writes scalar summary if this value is a scalar (or 1x1 array)
        self._write_scalar_summary(tensor_name, tensor_value, save_collections)

    @staticmethod
    @abstractmethod
    def _get_reduction_of_data(reduction_name, tensor_value, tensor_name, abs):
        """
        Returns the reduction of given tensor
        :param reduction_name: str
            type of reduction
        :param tensor_value: tensor_data_type
            reduction to be performed on this original tensor value
        :param tensor_name: str
            name of original tensor
        :param abs: bool
            whether to take absolute value of tensor before performing reduction
        :return:
        """

    @staticmethod
    @abstractmethod
    def _make_numpy_array(tensor_value):
        """
        Convert the tensor value into a numpy array
        :param tensor_value: mx.nd.NDArray, torch.Tensor, etc
        :return: numpy ndarray
        """

    def get_collection(self, name, create=True):
        return self.collection_manager.get(name, create=create)

    def get_collections(self):
        return self.collection_manager.get_collections()

    def add_collection(self, collection):
        if not isinstance(collection, Collection):
            raise TypeError(
                f"collection must be an instance of Collection class. "
                f"value of type {collection.__class__} is not supported"
            )
        self.collection_manager.add(collection)


class CallbackHook(BaseHook):
    __metaclass__ = ABCMeta
    INVALID_TAG_CHARACTERS = _re.compile(r"[^-/\w\.]")
    INPUT_TENSOR_SUFFIX = "_input_"
    OUTPUT_TENSOR_SUFFIX = "_output_"
    GRADIENT_PREFIX = "gradient/"
    SCALAR_PREFIX = "scalar/"

    def __init__(
        self,
        collection_manager: CollectionManager,
        default_include_collections: List[str],
        data_type_name: Optional[str] = None,
        out_dir: Optional[str] = None,
        export_tensorboard: bool = False,
        tensorboard_dir: Optional[str] = None,
        dry_run: bool = False,
        reduction_config: Optional[ReductionConfig] = None,
        save_config: Optional[SaveConfig] = None,
        include_regex: Optional[List[str]] = None,
        include_collections: Optional[List[str]] = None,
        save_all: bool = False,
        include_workers: str = "one",
    ):
        super().__init__(
            collection_manager=collection_manager,
            default_include_collections=default_include_collections,
            init_step=-1,
            out_dir=out_dir,
            export_tensorboard=export_tensorboard,
            tensorboard_dir=tensorboard_dir,
            dry_run=dry_run,
            reduction_config=reduction_config,
            save_config=save_config,
            include_regex=include_regex,
            include_collections=include_collections,
            save_all=save_all,
            include_workers=include_workers,
        )
        self.exported_collections = False
        self.data_type_name = data_type_name

    def _cleanup(self):
        if not self.exported_collections:
            self.export_collections()
            self.exported_collections = True
        super()._cleanup()

    def _write(self, module_name, var, suffix, idx):
        if self.data_type_name is None:
            raise RuntimeError("This method can not be called when data_type is None")

        if var.__class__.__name__ == self.data_type_name:
            self._save_for_tensor(module_name + suffix + str(idx), var)
            return idx + 1
        elif isinstance(var, tuple) or isinstance(var, list):
            for val in var:
                idx = self._write(module_name, val, suffix, idx)
        else:
            logger.warning(
                f"var is not {self.data_type_name} or list or tuple "
                f"of {self.data_type_name}s, "
                f"module_name:{module_name} {var.__class__.__name__}"
            )
        return idx

    def _write_inputs(self, name, inputs):
        tensor_name = name + CallbackHook.INPUT_TENSOR_SUFFIX
        idx = self.written_tensor_name_for_step.get(tensor_name, 0)
        self.written_tensor_name_for_step[tensor_name] = self._write(
            name, inputs, CallbackHook.INPUT_TENSOR_SUFFIX, idx=idx
        )

    def _write_outputs(self, name, outputs):
        tensor_name = name + CallbackHook.OUTPUT_TENSOR_SUFFIX
        idx = self.written_tensor_name_for_step.get(tensor_name, 0)
        self.written_tensor_name_for_step[tensor_name] = self._write(
            name, outputs, CallbackHook.OUTPUT_TENSOR_SUFFIX, idx=idx
        )

    @abstractmethod
    def _export_model(self):
        pass

    @staticmethod
    def _make_numpy_array(tensor_value):
        pass<|MERGE_RESOLUTION|>--- conflicted
+++ resolved
@@ -344,16 +344,9 @@
                 )
         return self._collections_to_save_for_step
 
-<<<<<<< HEAD
-    def is_tensor_in_custom_collection(self, tensor_name):
-        collections_to_save = self._get_collections_to_save_for_step()
-        for c in collections_to_save:
-            if match_inc(tensor_name, c.include_regex):
-=======
     def _saving_shapes_in_step(self) -> bool:
         for coll in self._get_collections_to_save_for_step():
             if coll.reduction_config.save_shape is True:
->>>>>>> c9eb7698
                 return True
         return False
 
