--- conflicted
+++ resolved
@@ -391,55 +391,6 @@
         assert len(trial.tensor_names()) == 2
     assert len(trial.tensor_names(collection=CollectionKeys.LOSSES)) == 1
     assert len(trial.tensor_names(collection=CollectionKeys.METRICS)) == 1
-
-
-def test_save_custom_tensors(out_dir, tf_eager_mode):
-    include_collections = ["custom_coll"]
-<<<<<<< HEAD
-=======
-    hook = smd.KerasHook(out_dir=out_dir, include_collections=include_collections)
-    t1 = tf.constant([0, 1, 1, 2, 3, 5, 8, 13, 21, 34])
-    t2 = tf.Variable([5 + 4j, 6 + 1j])
-    t3 = tf.Variable([False, False, False, True])
-    hook.save_custom_tensor("custom_tensor_1", t1, include_collections)
-    hook.save_custom_tensor("custom_tensor_2", t2, include_collections)
-    hook.save_custom_tensor("custom_tensor_3", t3, include_collections)
-
-    helper_keras_fit(
-        trial_dir=out_dir,
-        hook=hook,
-        eager=tf_eager_mode,
-        steps=["train", "eval", "predict", "train"],
-    )
-    trial = smd.create_trial(path=out_dir)
-    assert len(trial.steps(mode=ModeKeys.TRAIN)) == 3
-    for tname in trial.tensor_names(collection="custom_coll"):
-        assert trial.tensor(tname).value(0) is not None
-
-
-@pytest.mark.slow
-def test_model_inputs_and_outputs(out_dir, tf_eager_mode):
-    # explicitly save INPUTS and OUTPUTS
-    include_collections = [CollectionKeys.INPUTS, CollectionKeys.OUTPUTS]
->>>>>>> c9a6198d
-    hook = smd.KerasHook(out_dir=out_dir, include_collections=include_collections)
-    t1 = tf.constant([0, 1, 1, 2, 3, 5, 8, 13, 21, 34])
-    t2 = tf.Variable([5 + 4j, 6 + 1j])
-    t3 = tf.Variable([False, False, False, True])
-    hook.save_custom_tensor("custom_tensor_1", t1, include_collections)
-    hook.save_custom_tensor("custom_tensor_2", t2, include_collections)
-    hook.save_custom_tensor("custom_tensor_3", t3, include_collections)
-
-    helper_keras_fit(
-        trial_dir=out_dir,
-        hook=hook,
-        eager=tf_eager_mode,
-        steps=["train", "eval", "predict", "train"],
-    )
-    trial = smd.create_trial(path=out_dir)
-    assert len(trial.steps(mode=ModeKeys.TRAIN)) == 3
-    for tname in trial.tensor_names(collection="custom_coll"):
-        assert trial.tensor(tname).value(0) is not None
 
 
 @pytest.mark.slow
